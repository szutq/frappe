# Copyright (c) 2012 Web Notes Technologies Pvt Ltd (http://erpnext.com)
# 
# MIT License (MIT)
# 
# Permission is hereby granted, free of charge, to any person obtaining a 
# copy of this software and associated documentation files (the "Software"), 
# to deal in the Software without restriction, including without limitation 
# the rights to use, copy, modify, merge, publish, distribute, sublicense, 
# and/or sell copies of the Software, and to permit persons to whom the 
# Software is furnished to do so, subject to the following conditions:
# 
# The above copyright notice and this permission notice shall be included in 
# all copies or substantial portions of the Software.
# 
# THE SOFTWARE IS PROVIDED "AS IS", WITHOUT WARRANTY OF ANY KIND, EXPRESS OR IMPLIED, 
# INCLUDING BUT NOT LIMITED TO THE WARRANTIES OF MERCHANTABILITY, FITNESS FOR A 
# PARTICULAR PURPOSE AND NONINFRINGEMENT. IN NO EVENT SHALL THE AUTHORS OR COPYRIGHT 
# HOLDERS BE LIABLE FOR ANY CLAIM, DAMAGES OR OTHER LIABILITY, WHETHER IN AN ACTION OF 
# CONTRACT, TORT OR OTHERWISE, ARISING FROM, OUT OF OR IN CONNECTION WITH THE SOFTWARE 
# OR THE USE OR OTHER DEALINGS IN THE SOFTWARE.
#

# TODO:
# Patch: Remove DocFormat

# imports
import webnotes
import webnotes.model
import webnotes.model.doc
from webnotes.utils.cache import CacheItem

class _DocType:
	"""
	   The _DocType object is created internally using the module's `get` method.
	"""
	def __init__(self, name):
		self.name = name

	def make_doclist(self, form=1):
		"""

		"""
		if form:
			cached_doclist = self.load_from_cache()
			if cached_doclist: return cached_doclist

		# Get parent doc and its fields
		doclist = webnotes.model.doc.get('DocType', self.name, 1)
		doclist += self.get_custom_fields(self.name)

		if form:
			table_fields = self.get_table_fields(doclist)
			for t in table_fields:
				# Get child doc and its fields
				table_doclist = webnotes.model.doc.get('DocType', t[0], 1)
				table_doclist += self.get_custom_fields(t[0])
				doclist += table_doclist

		self.apply_property_setters(doclist)
		
		if form:
			self.load_select_options(doclist)
			self.add_code(doclist[0])
			self.load_print_formats(doclist)
			self.insert_into_cache(doclist)

		return doclist

	def get_custom_fields(self, doc_type):
		"""
			Gets a list of custom field docs masked as type DocField
		"""
		custom_doclist = []
		res = webnotes.conn.sql("""SELECT * FROM `tabCustom Field`
			WHERE dt = %s AND docstatus < 2""", doc_type, as_dict=1)
		for r in res:
			# Cheat! Mask Custom Field as DocField
			custom_field = webnotes.model.doc.Document(fielddata=r)
			self.mask_custom_field(custom_field, doc_type)
			custom_doclist.append(custom_field)

		return custom_doclist

	def mask_custom_field(self, custom_field, doc_type):
		"""
			Masks doctype and parent related properties of Custom Field as that
			of DocField
		"""
		custom_field.fields.update({
			'doctype': 'DocField',
			'parent': doc_type,
			'parentfield': 'fields',
			'parenttype': 'DocType',
		})

	def get_table_fields(self, doclist):
		"""
			Returns [[options, fieldname]] of fields of type 'Table'
		"""
		table_fields = []
		for d in doclist:
			if d.doctype=='DocField' and d.fieldtype == 'Table':
				table_fields.append([d.options, d.fieldname])
		return table_fields

	def apply_property_setters(self, doclist):
		"""

		"""
		property_dict, doc_type_list = self.get_property_setters(doclist)
		for d in doclist:
			self.update_field_properties(d, property_dict)
		
		self.apply_previous_field_properties(doclist, property_dict,
				doc_type_list)

	def get_property_setters(self, doclist):
		"""
			Returns a dict of property setter lists and doc_type_list
		"""
		from webnotes.utils import cstr
		property_dict = {}
		# final property dict will be
		# {
		#	doc_type: {
		#		fieldname: [list of property setter dicts]
		#	}
		# }

		doc_type_list = list(set(
			d.doctype=='DocType' and d.name or d.parent
			for d in doclist))
		in_string = '", "'.join(doc_type_list)
		for ps in webnotes.conn.sql("""\
			SELECT doc_type, field_name, property, property_type, value
			FROM `tabProperty Setter`
			WHERE doc_type IN ("%s")""" % in_string, as_dict=1):
			property_dict.setdefault(ps.get('doc_type'),
					{}).setdefault(cstr(ps.get('field_name')), []).append(ps)

		return property_dict, doc_type_list

	def update_field_properties(self, d, property_dict):
		"""
			apply properties except previous_field ones
		"""
		from webnotes.utils import cstr
		# get property setters for a given doctype's fields
		doctype_property_dict = (d.doctype=='DocField' and property_dict.get(d.parent) or
			property_dict.get(d.name))
		if not (doctype_property_dict and doctype_property_dict.get(cstr(d.fieldname))): return
		
		from webnotes.utils import cint
		prop_updates = dict([
			prop.get('property_type')=='Check'
				and [prop.get('property'), cint(prop.get('value'))]
				or [prop.get('property'), prop.get('value')]
			for prop in doctype_property_dict.get(cstr(d.fieldname))
				if prop.get('property')!='previous_field'
		])

		prop_updates and d.fields.update(prop_updates)

	def apply_previous_field_properties(self, doclist, property_dict,
			doc_type_list):
		"""

		"""
		prev_field_dict = self.get_previous_field_properties(property_dict)
		if not prev_field_dict: return

<<<<<<< HEAD
		for doc_type in doc_type_list:
			docfields = self.get_sorted_docfields(doclist, doc_type)
			docfields = self.sort_docfields(doc_type, docfields, prev_field_dict)
			if docfields: self.change_idx(doclist, docfields)
=======
		# loop over fields and override property
		for d in doclist:
			if d.doctype=='DocField' and d.name in property_dict:
				for p in property_dict[d.name]:
					if p['property_type']=='Check':
						d.fields[p['property']] = cint(p['value'])
					elif p['property']=='previous_field':
						change_idx = True
					else:
						d.fields[p['property']] = p['value']

		if change_idx: self._change_doclist_idx(doclist, property_dict)
					
		# override properties in the main doctype
		if dt in property_dict:
			for p in property_dict[dt]:
				if p['value'] in ['0', '1']:
					doclist[0].fields[p['property']] = cint(p['value'])
				else:
					doclist[0].fields[p['property']] = p['value']
				
>>>>>>> 2dfc5cac

	def get_previous_field_properties(self, property_dict):
		"""
			setup prev_field_dict
		"""
		from webnotes.utils import cstr
		doctype_prev_field_list = []
		for doc_type in property_dict:
			prev_field_list = []
			for prop_list in property_dict.get(doc_type).values():
				for prop in prop_list:
					if prop.get('property') == 'previous_field':
						prev_field_list.append([prop.get('value'),
							prop.get('field_name')])
						break
			if not prev_field_list: continue
			doctype_prev_field_list.append([doc_type, dict(prev_field_list)])
		if not doctype_prev_field_list: return
		return dict(doctype_prev_field_list)

	def get_sorted_docfields(self, doclist, doc_type):
		"""
			get a sorted list of docfield names
		"""
		sorted_list = sorted([
				d for d in doclist
				if d.doctype == 'DocField'
				and d.parent == doc_type
			], key=lambda df: df.idx)
		return [d.fieldname for d in sorted_list]

	def sort_docfields(self, doc_type, docfields, prev_field_dict):
		"""
			
		"""
		temp_dict = prev_field_dict.get(doc_type)
		if not temp_dict: return

		prev_field = 'None' in temp_dict and 'None' or docfields[0]
		i = 0
		while temp_dict:
			get_next_docfield = True
			cur_field = temp_dict.get(prev_field)
			if cur_field and cur_field in docfields:
				try:
					del temp_dict[prev_field]
					if prev_field in docfields:
						docfields.remove(cur_field)
						docfields.insert(docfields.index(prev_field) + 1,
								cur_field)
					elif prev_field == 'None':
						docfields.remove(cur_field)
						docfields.insert(0, cur_field)
				except ValueError:
					pass

				if cur_field in temp_dict:
					prev_field = cur_field
					get_next_docfield = False

			if get_next_docfield:
				i += 1
				if i>=len(docfields): break
				prev_field = docfields[i]
				keys, vals = temp_dict.keys(), temp_dict.values()
				if prev_field in vals:
					i -= 1
					prev_field = keys[vals.index(prev_field)]
		
		return docfields

	def change_idx(self, doclist, docfields):
		for d in doclist:
			if d.fieldname and d.fieldname in docfields:
				d.idx = docfields.index(d.fieldname) + 1
				
	def add_code(self, doc):
		"""add js, css code"""
		import os
		from webnotes.modules import scrub, get_module_path
		
		modules_path = get_module_path(doc.module)

		path = os.path.join(modules_path, 'doctype', scrub(doc.name))

		fpath = os.path.join(path, scrub(doc.name) + '.js')
		if os.path.exists(fpath):
			with open(fpath, 'r') as f:
				doc.fields['__js'] = f.read()

		fpath = os.path.join(path, scrub(doc.name) + '.css')
		if os.path.exists(fpath):
			with open(fpath, 'r') as f:
				doc.fields['__css'] = f.read()

		fpath = os.path.join(path, 'listview.js')
		if os.path.exists(fpath):
			with open(fpath, 'r') as f:
				doc.fields['__listjs'] = f.read()

		fpath = os.path.join(path, 'help.md')
		if os.path.exists(fpath):
			with open(fpath, 'r') as f:
				doc.fields['description'] = f.read()
		
		# custom script
		from webnotes.model.code import get_custom_script
		custom = get_custom_script(doc.name, 'Client') or ''
		doc.fields['__js'] = doc.fields.setdefault('__js', '') + custom
		

	def load_select_options(self, doclist):
		"""
			Loads Select options for 'Select' fields
			with link: as start of options
		"""
		for d in doclist:
			if (d.doctype == 'DocField' and d.fieldtype == 'Select' and
				d.options and d.options[:5].lower() == 'link:'):
				
				# Get various options
				opt_list = self._get_select_options(d)

				opt_list = [''] + [o[0] or '' for o in opt_list]
				d.options = "\n".join(opt_list)

	def _get_select_options(self, d):
		"""
			Queries and returns select options
			(called by load_select_options)
		"""
		op = d.options.split('\n')
		if len(op) > 1 and op[1][:4].lower() == 'sql:':
			# Execute the sql query
			query = op[1][4:].replace('__user',
						webnotes.session.get('user'))
		else:
			# Extract DocType and Conditions
			# and execute the resulting query
			dt = op[0][5:].strip()
			cond_list = [cond.replace('__user',
				webnotes.session.get('user')) for cond in op[1:]]
			query = """\
				SELECT name FROM `tab%s`
				WHERE %s docstatus!=2
				ORDER BY name ASC""" % (dt,
				cond_list and (" AND ".join(cond_list) + " AND ") or "")
		try:
			opt_list = webnotes.conn.sql(query)
		except:
			# WARNING: Exception suppressed
			opt_list = []

		return opt_list

	def load_print_formats(self, doclist):
		"""
			Load Print Formats in doclist
		"""
		# TODO: Process Print Formats for $import
		# to deprecate code in print_format.py
		# if this is implemented, clear CacheItem on saving print format
		print_formats = webnotes.conn.sql("""\
			SELECT * FROM `tabPrint Format`
			WHERE doc_type=%s AND docstatus<2""", doclist[0].fields.get('name'),
			as_dict=1)
		for pf in print_formats:
			if not pf: continue
			print_format_doc = webnotes.model.doc.Document('Print Format', fielddata=pf)
			doclist.append(print_format_doc)

	def load_from_cache(self):
		import json
		json_doclist = CacheItem(self.name).get()
		if json_doclist:
			return [webnotes.model.doc.Document(fielddata=d)
					for d in json.loads(json_doclist)]

	def insert_into_cache(self, doclist):
		import json
		json_doclist = json.dumps([d.fields for d in doclist])
		CacheItem(self.name).set(json_doclist, 3600)

def get(dt, form=1):
	"""
	Load "DocType" - called by form builder, report buider and from code.py (when there is no cache)
	"""
	if not dt: return []

	doclist = _DocType(dt).make_doclist(form)	
	return doclist

# Deprecate after import_docs rewrite
def get_field_property(dt, fieldname, property):
	"""
		get a field property, override it from property setter if specified
	"""
	field = webnotes.conn.sql("""
		select name, `%s` 
		from tabDocField 
		where parent=%s and fieldname=%s""" % (property, '%s', '%s'), (dt, fieldname))
		
	prop = webnotes.conn.sql("""
		select value 
		from `tabProperty Setter` 
		where doc_type=%s and doc_name=%s and property=%s""", (dt, field[0][0], property))
	if prop: 
		return prop[0][0]
	else:
		return field[0][1]

# Deprecate after docbrowser rewrite,
# used in tags
def get_property(dt, property):
	"""
		get a doctype property, override it from property setter if specified
	"""
	prop = webnotes.conn.sql("""
		select value 
		from `tabProperty Setter` 
		where doc_type=%s and doc_name=%s and property=%s""", (dt, dt, property))
	if prop: 
		return prop[0][0]
	else:
		return webnotes.conn.get_value('DocType', dt, property)

# Test Cases
import unittest

class DocTypeTest(unittest.TestCase):
	def setUp(self):
		self.name = 'Sales Order'
		self.dt = _DocType(self.name)

	def tearDown(self):
		webnotes.conn.rollback()

	def test_make_doclist(self):
		doclist = self.dt.make_doclist()
		for d in doclist:
			print d.idx, d.doctype, d.name, d.parent
			if not d.doctype: print d.fields
			#print "--", d.name, "--"
			#print d.doctype
		self.assertTrue(doclist)

	def test_get_custom_fields(self):
		return
		doclist = self.dt.get_custom_fields(self.name)
		for d in doclist:
			print "--", d.name, "--"
			print d.fields
		self.assertTrue(doclist)<|MERGE_RESOLUTION|>--- conflicted
+++ resolved
@@ -151,15 +151,16 @@
 		if not (doctype_property_dict and doctype_property_dict.get(cstr(d.fieldname))): return
 		
 		from webnotes.utils import cint
-		prop_updates = dict([
-			prop.get('property_type')=='Check'
-				and [prop.get('property'), cint(prop.get('value'))]
-				or [prop.get('property'), prop.get('value')]
-			for prop in doctype_property_dict.get(cstr(d.fieldname))
-				if prop.get('property')!='previous_field'
-		])
-
-		prop_updates and d.fields.update(prop_updates)
+		prop_updates = []
+		for prop in doctype_property_dict.get(cstr(d.fieldname)):
+			if prop.get('property')=='previous_field': continue
+			if prop.get('property_type') == 'Check' or \
+					prop.get('value') in ['0', '1']:
+				prop_updates.append([prop.get('property'), cint(prop.get('value'))])
+			else:
+				prop_updates.append([prop.get('property'), prop.get('value')])
+
+		prop_updates and d.fields.update(dict(prop_updates))
 
 	def apply_previous_field_properties(self, doclist, property_dict,
 			doc_type_list):
@@ -169,34 +170,10 @@
 		prev_field_dict = self.get_previous_field_properties(property_dict)
 		if not prev_field_dict: return
 
-<<<<<<< HEAD
 		for doc_type in doc_type_list:
 			docfields = self.get_sorted_docfields(doclist, doc_type)
 			docfields = self.sort_docfields(doc_type, docfields, prev_field_dict)
 			if docfields: self.change_idx(doclist, docfields)
-=======
-		# loop over fields and override property
-		for d in doclist:
-			if d.doctype=='DocField' and d.name in property_dict:
-				for p in property_dict[d.name]:
-					if p['property_type']=='Check':
-						d.fields[p['property']] = cint(p['value'])
-					elif p['property']=='previous_field':
-						change_idx = True
-					else:
-						d.fields[p['property']] = p['value']
-
-		if change_idx: self._change_doclist_idx(doclist, property_dict)
-					
-		# override properties in the main doctype
-		if dt in property_dict:
-			for p in property_dict[dt]:
-				if p['value'] in ['0', '1']:
-					doclist[0].fields[p['property']] = cint(p['value'])
-				else:
-					doclist[0].fields[p['property']] = p['value']
-				
->>>>>>> 2dfc5cac
 
 	def get_previous_field_properties(self, property_dict):
 		"""
