--- conflicted
+++ resolved
@@ -167,19 +167,6 @@
 	# get links (link / select)
 	ll = get_link_fields(dt)
 	update_link_fld_values(ll, old, new)
-<<<<<<< HEAD
-	
-	# update options and values where select options contains old dt
-	select_flds = sql("select parent, fieldname from `tabDocField` where parent not like 'old%%' and options like '%%%s%%' and options not like 'link:%%' and fieldtype = 'Select' and parent != '%s'" % (old, new))
-	update_link_fld_values(select_flds, old, new)
-	
-	sql("update `tabDocField` set options = replace(options, '%s', '%s') where parent not like 'old%%' and options like '%%%s%%' and options not like 'link:%%' and fieldtype = 'Select' and parent != '%s'" % (old, new, old, new))
-
-	# doctype
-	if is_doctype:
-		if not is_single_dt(new):
-=======
-
 
 	# doctype
 	if is_doctype:		
@@ -187,10 +174,9 @@
 		select_flds = sql("select parent, fieldname from `tabDocField` where parent not like 'old%%' and (options like '%%%s%%' or options like '%%%s%%') and options not like 'link:%%' and fieldtype = 'Select' and parent != '%s'" % ('\n' + old, old + '\n', new))
 		update_link_fld_values(select_flds, old, new)
 	
-		sql("update `tabDocField` set options = replace(options, '%s', '%s') where (options like '%%%s%%' or options like '%%%s%%')" % (old, new, '\n' + old, old + '\n'))
+		sql("update `tabDocField` set options = replace(options, '%s', '%s') where parent not like 'old%%' and (options like '%%%s%%' or options like '%%%s%%') and options not like 'link:%%' and fieldtype = 'Select' and parent != '%s'" % (old, new, '\n' + old, old + '\n', new))
 
 		if not is_single_dt(old):
->>>>>>> d9bb3ef1
 			sql("RENAME TABLE `tab%s` TO `tab%s`" % (old, new))
 		else:
 			sql("update tabSingles set doctype = %s where doctype = %s", (new, old))
