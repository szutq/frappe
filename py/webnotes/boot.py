--- conflicted
+++ resolved
@@ -39,16 +39,10 @@
 	import webnotes.model.doc
 	cp = webnotes.model.doc.getsingle('Control Panel')
 
-<<<<<<< HEAD
 	import webnotes.defs
 	from webnotes.utils import cint
 	cp['sync_with_gateway'] = hasattr(webnotes.defs, 'sync_with_gateway') and \
 			cint(webnotes.defs.sync_with_gateway) or 0
-=======
-	# remove email settings from control panel dict
-	for field in ['mail_login', 'mail_password', 'mail_port', 'outgoing_mail_server', 'use_ssl']:
-		if field in cp: del cp[field]
->>>>>>> 2b264146
 	
 	# system info
 	bootinfo['control_panel'] = cp.copy()
