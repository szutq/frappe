// Copyright (c) 2012 Web Notes Technologies Pvt Ltd (http://erpnext.com)
// 
// MIT License (MIT)
// 
// Permission is hereby granted, free of charge, to any person obtaining a 
// copy of this software and associated documentation files (the "Software"), 
// to deal in the Software without restriction, including without limitation 
// the rights to use, copy, modify, merge, publish, distribute, sublicense, 
// and/or sell copies of the Software, and to permit persons to whom the 
// Software is furnished to do so, subject to the following conditions:
// 
// The above copyright notice and this permission notice shall be included in 
// all copies or substantial portions of the Software.
// 
// THE SOFTWARE IS PROVIDED "AS IS", WITHOUT WARRANTY OF ANY KIND, EXPRESS OR IMPLIED, 
// INCLUDING BUT NOT LIMITED TO THE WARRANTIES OF MERCHANTABILITY, FITNESS FOR A 
// PARTICULAR PURPOSE AND NONINFRINGEMENT. IN NO EVENT SHALL THE AUTHORS OR COPYRIGHT 
// HOLDERS BE LIABLE FOR ANY CLAIM, DAMAGES OR OTHER LIABILITY, WHETHER IN AN ACTION OF 
// CONTRACT, TORT OR OTHERWISE, ARISING FROM, OUT OF OR IN CONNECTION WITH THE SOFTWARE 
// OR THE USE OR OTHER DEALINGS IN THE SOFTWARE.
// 

// fields.js
//
// Fields are divided into 2 types
// 1. Standard fields are loaded with the libarary
// 2. Special fields are loaded with form.compressed.js
//
//
// + wrapper
// 		+ input_area
//		+ display_area
// ======================================================================================
var no_value_fields = ['Section Break', 'Column Break', 'HTML', 'Table', 'FlexTable', 'Button', 'Image'];
var codeid=0; var code_editors={};

function Field() {	
	this.with_label = 1;
}

Field.prototype.make_body = function() { 	
	// parent element
	this.$wrapper = $('<div class="control-group" style="max-width: 600px;">\
		<label class="control-label"></label>\
		<div class="controls">\
			<div class="control-input"></div>\
			<div class="control-value"></div>\
		</div>\
	</div>').appendTo(this.parent);
	this.wrapper = this.$wrapper.get(0);
	
	this.label_area = this.label_span = this.$wrapper.find(".control-label").get(0);
	this.input_area = this.$wrapper.find(".control-input").get(0);
	this.disp_area = this.$wrapper.find(".control-value").get(0);

	// set description
	this.set_description();	

	if(this.onmake)this.onmake();
}


Field.prototype.set_max_width = function() {
	var no_max = ['Code', 'Text Editor', 'Text', 'Small Text', 'Table', 'HTML']
	if(this.wrapper && this.layout_cell && this.layout_cell.parentNode.cells 
		&& this.layout_cell.parentNode.cells.length==1 && !in_list(no_max, this.df.fieldtype)) {
			$y(this.wrapper, {paddingRight:'50%'});
	}
}

Field.prototype.set_label = function(label) {
	this.label_span.innerHTML = wn._(label || this.df.label);
}

Field.prototype.set_description = function(txt) {
	if(txt) {
		if(!this.$wrapper.find(".help-box").length) {
			$('<p class="help-box small"></p>').appendTo(this.input_area);
		}
		this.$wrapper.find(".help-box").html(txt);
	} else {
		this.$wrapper.find(".help-box").empty().toggle(false);
	}
}

Field.prototype.get_status = function(explain) {
	if(!this.doctype) 
		return "Write";
	return wn.perm.get_field_display_status(this.df, 
		locals[this.doctype][this.docname], this.perm, explain)
}

Field.prototype.refresh_mandatory = function() { 
	if(this.in_filter)return;
	//this.$wrapper.toggleClass("has-warning", cint(this.df.reqd) ? true : false);
	this.refresh_label_icon()
}

Field.prototype.refresh_display = function() {
	// from permission
	if(!this.current_status || this.current_status!=this.disp_status) { // status changed
		if(this.disp_status=='Write') { // write
			if(this.make_input&&(!this.input)) { // make input if reqd
				this.make_input();
				if(this.txt || this.input)
					$(this.txt || this.input).addClass("mousetrap");
				if(this.onmake_input) this.onmake_input();				
			}
			
			if(this.show) this.show()
			else { $ds(this.wrapper); }
			
			// input or content
			if(this.input) { // if there, show it!
				$ds(this.input_area);
				$dh(this.disp_area);
				if(this.input.refresh)
					this.input.refresh();
			} else { // no widget
				$dh(this.input_area);
				$ds(this.disp_area);
			}
		} else if(this.disp_status=='Read') { 
			
			// read
			if(this.show) this.show()
			else { $ds(this.wrapper); }

			$dh(this.input_area);
			$ds(this.disp_area);

		} else { 
			
			// None - hide all
			if(this.hide) this.hide();
			else $dh(this.wrapper);
		}
		this.current_status = this.disp_status;
	}
}

Field.prototype.refresh = function() {
	// get status
	this.disp_status = this.get_status();

	// if there is a special refresh in case of table, then this is not valid
	if(this.in_grid 
		&& this.table_refresh 
			&& this.disp_status == 'Write') 
				{ this.table_refresh(); return; }

	this.set_label();
	this.refresh_display();
			
	if(this.input) {
		if(this.input.refresh) this.input.refresh(this.df);
	}

	// further refresh	
	if(this.onrefresh) 
		this.onrefresh(); // called by various fields

	if(this.wrapper) {
		this.wrapper.fieldobj = this;
		$(this.wrapper).trigger('refresh');		
	}
	
	if(!this.not_in_form)
		this.set_input(_f.get_value(this.doctype,this.docname,this.df.fieldname));

	this.refresh_mandatory();	
	this.set_max_width();

}

Field.prototype.refresh_label_icon = function() {	
	// mandatory
	var to_update = false;
	if(this.df.reqd && this.get_value && is_null(this.get_value())) 
		to_update = true;
		
	this.$wrapper.toggleClass("has-error", to_update);
}

Field.prototype.set = function(val) {
	// not in form
	if(this.not_in_form)
		return;
			
	if((!this.docname) && this.grid) {
		this.docname = this.grid.add_newrow(); // new row
	}
	
	if(this.validate)
		val = this.validate(val);
		
	cur_frm.set_value_in_locals(this.doctype, this.docname, 
		this.df.fieldname, val);
	this.value = val; // for return
}

Field.prototype.set_input = function(val) {
	this.value = val;
	if(this.input && this.input.set_input) {
		this.input.set_input(val); // in widget
	}
	var disp_val = val;
	if(val==null) 
		disp_val = ''; 
	this.set_disp(disp_val); // text
}

Field.prototype.run_trigger = function() {
	// update mandatory icon
	this.refresh_label_icon();

	if(this.not_in_form) {
		return;
	}

	if(cur_frm.cscript[this.df.fieldname])
		cur_frm.runclientscript(this.df.fieldname, this.doctype, this.docname);

	cur_frm.refresh_dependency();
}

Field.prototype.set_disp_html = function(t) {
	if(this.disp_area){
		$(this.disp_area).addClass('disp-area');

		this.disp_area.innerHTML = (t==null ? '' : t);
		if(!t) $(this.disp_area).addClass('disp-area-no-val');
	}
}

Field.prototype.set_disp = function(val) { 
	this.set_disp_html(val);
}

Field.prototype.get_input = function() { 
	return this.txt || this.input;
}


function DataField() { } DataField.prototype = new Field();
DataField.prototype.make_input = function() {
	var me = this;
	this.input = $a_input(this.input_area, this.df.fieldtype=='Password' ? 'password' : 'text');
	
	if(this.df.placeholder) $(this.input).attr("placeholder", this.df.placeholder);
	
	this.get_value= function() {
		var v = this.input.value;
		if(this.validate)
			v = this.validate(v);
		return v;
	}

	this.input.name = this.df.fieldname;
	
	$(this.input).blur(function() {
		me.set_value(me.get_value ? me.get_value() : $(this).val());
	});
	
	this.set_value = function(val) {
		if(!me.last_value) me.last_value=undefined;
		
		if(me.validate) {
			val = me.validate(val);
			if(me.last_value === val) return;
			me.input.value = (val==undefined) ? '' : val;
		} else if(me.last_value === val) { return; }

		me.set(val);
		if(me.format_input)
			me.format_input();
			
		if(in_list(['Currency','Float','Int'], me.df.fieldtype)) {
			if(flt(me.last_value)==flt(val)) {
				me.last_value = val;
				return; // do not run trigger
			}
		}
		me.last_value = val;
		me.run_trigger();
	}
	this.input.set_input = function(val) { 
		if(val==null)val='';
		me.input.value = val; 
		if(me.format_input)me.format_input();
	}
}
DataField.prototype.validate = function(v) {
	if(this.df.options == 'Phone') {
		if(v+''=='')return '';
		v1 = ''
		// phone may start with + and must only have numbers later, '-' and ' ' are stripped
		v = v.replace(/ /g, '').replace(/-/g, '').replace(/\(/g, '').replace(/\)/g, '');

		// allow initial +,0,00
		if(v && v.substr(0,1)=='+') {
			v1 = '+'; v = v.substr(1);
		}
		if(v && v.substr(0,2)=='00') {
			v1 += '00'; v = v.substr(2);
		} 
		if(v && v.substr(0,1)=='0') {
			v1 += '0'; v = v.substr(1);
		}
		v1 += cint(v) + '';
		return v1;
	} else if(this.df.options == 'Email') {
		if(v+''=='')return '';
		if(!validate_email(v)) {
			msgprint(this.df.label + ': ' + v + ' is not a valid email id');
			return '';
		} else
			return v;
	} else {
		return v;	
	}	
}

// ======================================================================================

function HTMLField() { 
	var me = this;
	this.make_body = function() {
		me.wrapper = $("<div>").appendTo(me.parent);
	}
	this.set_disp = function(val) {
		if(val)
			$(me.wrapper).html(val);
	}
	this.set_input = function(val) {
		me.set_disp(val);
	}
	this.refresh = function() {
		if(me.df.options)
			me.set_disp(me.df.options);
	}
} 

// reference when a new record is created via link
function LinkField() { } LinkField.prototype = new Field();
LinkField.prototype.make_input = function() { 
	var me = this;
	
	if(me.df.no_buttons) {
		this.txt = $("<input type='text'>")
			.appendTo(this.input_area).get(0);
		this.input = this.txt;	
	} else {
		me.input = me.input_area;
		me.input_group = $('<div class="input-group link-field">').appendTo(me.input_area);
			
		me.txt = $('<input type="text" style="margin-right: 0px;">')
			.appendTo(me.input_group).get(0);
			
		me.input_group_btn = $('<div class="input-group-btn">').appendTo(me.input_group);
				
		me.btn = $('<button class="btn" title="'+wn._('Search Link')+'">\
			<i class="icon-search"></i></button>').appendTo(me.input_group_btn).get(0);
		me.btn1 = $('<button class="btn" title="'+wn._('Open Link')+'">\
			<i class="icon-play"></i></button>').appendTo(me.input_group_btn).get(0);
		me.btn2 = $('<button class="btn" title="'+wn._('Make New')+'">\
			<i class="icon-plus"></i></button>').appendTo(me.input_group_btn).get(0);	

		me.txt.name = me.df.fieldname;
		me.setdisabled = function(tf) { me.txt.disabled = tf; }
			
		// setup buttons
		me.setup_buttons();
	}
	
	me.onrefresh = function() {
		var can_create = in_list(wn.boot.profile.can_create, me.df.options);
		var can_read = in_list(wn.boot.profile.can_read, me.df.options);
		if(!can_create) $(this.btn2).remove();
		if(!can_read) $(this.btn1).remove();
	}

	me.onrefresh();

	me.txt.field_object = this;
	// set onchange triggers

	me.input.set_input = function(val) {
		if(val==undefined)val='';
		me.txt.value = val;
	}

	me.get_value = function() { return me.txt.value; }
	
	// increasing zindex of input to increase zindex of autosuggest
	// because of the increase in zindex of dialog_wrapper
	if(cur_dialog || me.dialog_wrapper) {
		var $dialog_wrapper = $(cur_dialog ? cur_dialog.wrapper : me.dialog_wrapper)
		var zindex = cint($dialog_wrapper.css("z-index"));
		$(me.txt).css({"z-index": (zindex >= 10 ? zindex : 10) + 1});
	}
	
	$(me.txt).autocomplete({
		source: function(request, response) {
			var args = {
				'txt': request.term, 
				'dt': me.df.options,
			};
			
			var q = me.get_custom_query();
			if (typeof(q)==="string") {
				args.query = q;
			} else if($.isPlainObject(q)) {
				if(q.filters) {
					$.each(q.filters, function(key, value) {
						q.filters[key] = value===undefined ? null : value;
					});
				}
				$.extend(args, q);
			}
			
			wn.call({
				method:'webnotes.widgets.search.search_link',
				args: args,
				callback: function(r) {
					response(r.results);
				},
			});
		},
		select: function(event, ui) {
			me.set_input_value(ui.item.value);
		}
	}).data('autocomplete')._renderItem = function(ul, item) {
		return $('<li></li>')
			.data('item.autocomplete', item)
			.append(repl('<a><span style="font-weight: bold;">%(label)s</span><br>\
				<span style="font-size:10px;">%(info)s</span></a>',
				item))
			.appendTo(ul);
	};
	
	$(this.txt).change(function() {
		var val = $(this).val();//me.get_value();

		me.set_input_value_executed = false;
		
		if(!val) {
			if(selector && selector.display) 
				return;
			me.set_input_value('');			
		} else {
			// SetTimeout hack! if in put is set via autocomplete, do not validate twice
			setTimeout(function() {
				if (!me.set_input_value_executed) {
					me.set_input_value(val);
				}
			}, 1000);
		}
	})
}

LinkField.prototype.get_custom_query = function() {
	this.set_get_query();
	if(this.get_query) {
		if(cur_frm)
			var doc = locals[cur_frm.doctype][cur_frm.docname];
		return this.get_query(doc, this.doctype, this.docname);
	}
}

LinkField.prototype.setup_buttons = function() { 
	var me = this;
	
	// magnifier - search
	me.btn.onclick = function() {
		selector.set(me, me.df.options, me.df.label);
		selector.show(me.txt);
	}

	// open
	if(me.btn1)me.btn1.onclick = function() {
		if(me.txt.value && me.df.options) { loaddoc(me.df.options, me.txt.value); }
	}	
	// add button - for inline creation of records
	me.can_create = 0;
	if((!me.not_in_form) && in_list(profile.can_create, me.df.options)) {
		me.can_create = 1;
		me.btn2.onclick = function() { 
			var on_save_callback = function(new_rec) {
				if(new_rec) {
					var d = _f.calling_doc_stack.pop(); // patch for composites
					
					locals[d[0]][d[1]][me.df.fieldname] = new_rec;
					me.refresh();
					
					if(me.grid)me.grid.refresh();
					
					// call script
					me.run_trigger();					
				}
			}
			_f.calling_doc_stack.push([me.doctype, me.docname]);
			new_doc(me.df.options); 
		}
	} else {
		$(me.btn2).remove();
	}
}

LinkField.prototype.set_input_value = function(val) {
	var me = this;
	
	// SetTimeout hack! if in put is set via autocomplete, do not validate twice
	me.set_input_value_executed = true;

	var from_selector = false;
	if(selector && selector.display) from_selector = true;
		
	// refresh mandatory style
	me.refresh_label_icon();
	
	// not in form, do nothing
	if(me.not_in_form) {
		$(this.txt).val(val);
		return;
	}
	
	// same value, do nothing
	if(cur_frm) {
		if(val == locals[me.doctype][me.docname][me.df.fieldname]) { 
			//me.set(val); // one more time, grid bug?
			me.run_trigger(); // wanted - called as refresh?
			return; 
		}
	}
	
	// set in locals
	me.set(val);
	
	// deselect cell if in grid
	if(_f.cur_grid_cell)
		_f.cur_grid_cell.grid.cell_deselect();
	
	if(val) {
		// validate only if val is not empty
		me.validate_link(val, from_selector);
	} else {
		// run trigger if value is cleared
		me.run_trigger();
	}
}

LinkField.prototype.validate_link = function(val, from_selector) {
	// validate the value just entered
	var me = this;

	if(this.df.options=="[Select]") {
		$(me.txt).val(val);
		me.run_trigger();
		return;		
	}

	var fetch = '';
	if(cur_frm.fetch_dict[me.df.fieldname])
		fetch = cur_frm.fetch_dict[me.df.fieldname].columns.join(', ');
		
	$c('webnotes.widgets.form.utils.validate_link', {
			'value':val, 
			'options':me.df.options, 
			'fetch': fetch
		}, 
		function(r,rt) {
			if(r.message=='Ok') {
				// set fetch values
				if($(me.txt).val()!=val) {
					if((me.grid && !from_selector) || (!me.grid)) {
						$(me.txt).val(val);
					}
				}
				
				if(r.fetch_values) 
					me.set_fetch_values(r.fetch_values);

				me.run_trigger();
			} else {
				me.txt.value = ''; 
				me.set('');
			}
		}
	);
}

LinkField.prototype.set_fetch_values = function(fetch_values) { 
	var fl = cur_frm.fetch_dict[this.df.fieldname].fields;
	var changed_fields = [];
	for(var i=0; i< fl.length; i++) {
		if(locals[this.doctype][this.docname][fl[i]]!=fetch_values[i]) {
			locals[this.doctype][this.docname][fl[i]] = fetch_values[i];
			if(!this.grid) {
				refresh_field(fl[i]);
				
				// call trigger on the target field
				changed_fields.push(fl[i]);
			}
		}
	}
	
	// run triggers
	for(i=0; i<changed_fields.length; i++) {
		if(cur_frm.fields_dict[changed_fields[i]]) // on main
			cur_frm.fields_dict[changed_fields[i]].run_trigger();
	}
	
	// refresh grid
	if(this.grid) this.grid.refresh();
}

LinkField.prototype.set_get_query = function() { 
	if(this.get_query)return;

	if(this.grid) {
		var f = this.grid.get_field(this.df.fieldname);
		if(f.get_query) this.get_query = f.get_query;
	}
}

LinkField.prototype.set_disp = function(val) {
	var t = null; 
	if(val)t = "<a href=\'javascript:loaddoc(\""+this.df.options+"\", \""+val+"\")\'>"+val+"</a>";
	this.set_disp_html(t);
}


<<<<<<< HEAD

var tmpid = 0;

=======
CurrencyField.prototype.get_field_currency = function() {
	var doc = null;
	if(this.doctype && this.docname && locals[this.doctype])
		doc = locals[this.doctype][this.docname];
		
	return wn.meta.get_field_currency(this.df, doc);
};

CurrencyField.prototype.get_formatted = function(val) {
	if(this.not_in_form) 
		return val;
		
	return format_currency(val, this.get_field_currency());
}
CurrencyField.prototype.set_disp = function(val) {
	this.set_disp_html(this.get_formatted(val));
}

function CheckField() { } CheckField.prototype = new Field();
CheckField.prototype.validate = function(v) {
	return cint(v);
}; 
CheckField.prototype.onmake = function() {
	this.checkimg = $("<i class='icon-check'></i>").appendTo(this.disp_area);
}

CheckField.prototype.make_input = function() { var me = this;
	this.input = $("<input type='checkbox'>")
		.appendTo(this.input_area)
		.css({"border":"0px", "margin-top":"-2px", "width": "16px"}).get(0);
	
	$(this.input).change(function() {
		me.set(this.checked ? 1 : 0);
		me.run_trigger();
	})
	
	this.input.set_input = function(v) {
		me.input.checked = cint(v) ? true : false;
	}

	this.get_value= function() {
		return this.input.checked ? 1 : 0;
	}

}
CheckField.prototype.set_disp = function(val) {
	this.checkimg.toggle(cint(val) ? true : false);
}


function TextField() { } TextField.prototype = new Field();
TextField.prototype.set_disp = function(val) { 
	this.disp_area.innerHTML = replace_newlines(val);
}
TextField.prototype.make_input = function() {
	var me = this; 
	
	if(this.in_grid)
		return; // do nothing, text dialog will take over
	
	this.input = $a(this.input_area, 'textarea');

	if(this.df.fieldtype=='Small Text') {
		$(this.input).css({height: "80px"});
	} else if(this.df.width) {
		$(this.input).css({height: cint(this.df.width) + "px"});
	} else {
		$(this.input).css({height: "160px"});
	}
	this.input.set_input = function(v) {
		me.input.value = (v==null ? "" : v);
	}
	this.input.onchange = function() {
		me.set(me.input.value); 
		me.run_trigger();
	}
	this.get_value= function() {
		return this.input.value;
	}
}

// text dialog
var text_dialog;
function make_text_dialog() {
	var d = new Dialog(520,410,'Edit Text');
	d.make_body([
		['Text', 'Enter Text'],
		['HTML', 'Description'],
		['Button', 'Update']
	]);
	d.widgets['Update'].onclick = function() {
		var t = this.dialog;
		t.field.set(t.widgets['Enter Text'].value);
		t.hide();
	}
	d.onshow = function() {
		this.widgets['Enter Text'].style.height = '300px';
		var v = _f.get_value(this.field.doctype,this.field.docname,this.field.df.fieldname);
		this.widgets['Enter Text'].value = v==null?'':v;
		this.widgets['Enter Text'].focus();
		this.widgets['Description'].innerHTML = ''
		if(this.field.df.description)
			$a(this.widgets['Description'], 'div', 'help small', '', this.field.df.description);
	}
	d.onhide = function() {
		if(_f.cur_grid_cell)
			_f.cur_grid_cell.grid.cell_deselect();
	}
	text_dialog = d;
}

TextField.prototype.table_refresh = function() {
	if(!this.text_dialog)
		make_text_dialog();
	text_dialog.set_title(wn._('Enter text for')+': "'+ wn._(this.df.label) +'"'); 
	text_dialog.field = this;
	text_dialog.show();
}


// Select
// ======================================================================================

function SelectField() { } SelectField.prototype = new Field();
SelectField.prototype.make_input = function() { 
	var me = this;
	var opt=[];
	
	if(this.in_filter && (!this.df.single_select)) {
		// multiple select
		this.input = $a(this.input_area, 'select');
		this.input.multiple = true;
		this.input.style.height = '4em';
		this.input.lab = $a(this.input_area, 'div', {fontSize:'9px',color:'#999'});
		this.input.lab.innerHTML = '(Use Ctrl+Click to select multiple or de-select)'
	} else {

		// Single select
		this.input = $a(this.input_area, 'select');
		
		this.input.onchange = function() {
			if(me.validate)
				me.validate();
			me.set(sel_val(this));
			me.run_trigger();
		}
		
		if(this.df.options == 'attach_files:') {
			this.attach_files = true;
			$(this.input).css({"width": "70%"});
			$("<button class='btn' title='Add attachment'\
				style='margin-bottom: 9px; \
				padding-left: 6px; padding-right: 6px; margin-left: 6px;'>\
				<i class='icon-plus'></i></button>")
				.click(function() {
					cur_frm.attachments.new_attachment();
				})
				.appendTo(this.input_area);
		}
	}

	// set as single (to be called from report builder)
	this.set_as_single = function() {
		var i = this.input;
		i.multiple = false;
		i.style.height = null;
		if(i.lab)$dh(i.lab)
	}
	
	// refresh options list
	this.refresh_options = function(options) {
		if(options)
			me.df.options = options;

		if(this.attach_files)
			this.set_attach_options();
		
		if(typeof me.df.options=="object")
			me.options_list = me.df.options || [""];
		else
			me.options_list = me.df.options?me.df.options.split('\n'):[''];

		// add options
		if(me.in_filter && me.options_list[0]!='') {
			me.options_list = add_lists([''], me.options_list);
		}
		
		$(this.input).empty().add_options(me.options_list);
	}
	
	// refresh options
	this.onrefresh = function() {
		this.refresh_options();

		if(this.not_in_form) {
			this.input.value = '';
			return;
		}
		
		if(_f.get_value)
			var v = _f.get_value(this.doctype,this.docname,this.df.fieldname);
		else {
			if(this.options_list && this.options_list.length)
				var v = this.options_list[0];
			else
				var v = null;
		}
		
		this.input.set_input(v);
	}
	
	var _set_value = function(value) {
		// use option's value if dict, else use string for comparison and setting
		for(var i in (me.options_list || [""])) {
			var option = me.options_list[i];
			if($.isPlainObject(option)){
				option = option.value;
			}
			if(option === value) {
				me.input.value = value;
				break;
			}
		}
	}
	
	this.input.set_input=function(v) {
		if(!v) {
			if(!me.input.multiple) {
				if(me.docname) { // if called from onload without docname being set on fields
					_set_value(v);
					me.set(me.get_value());
				}
			}
		} else {
			if(me.options_list) {
				if(me.input.multiple) {
					for(var i=0; i<me.input.options.length; i++) {
						me.input.options[i].selected = 0;
						if(me.input.options[i].value && inList(typeof(v)=='string'?v.split(","):v, me.input.options[i].value))
							me.input.options[i].selected = 1;
					}
				} else {
					_set_value(v);
				}
			}
		}
	}
	this.get_value= function() {
		if(me.input.multiple) {
			var l = [];
			for(var i=0;i<me.input.options.length; i++ ) {
				if(me.input.options[i].selected)l[l.length] = me.input.options[i].value;
			}
			return l;
		} else {
			if(me.input.options) {
				var val = sel_val(me.input);
				if(!val && !me.input.selectedIndex)
					val = me.input.options[0].value;
				return val;
			}
			return me.input.value;
		}
	}
	
	this.set_attach_options = function() {
		if(!cur_frm) return;
		var fl = cur_frm.doc.file_list;
		if(fl) {
			fl = JSON.parse(fl);
			this.df.options = '';

			for(var fname in fl) {
				if(fname.substr(0,4)!="http")
					fname = "files/" + fname;
				this.df.options += '\n' + fname;
			}

			this.set_description("");
		} else {
			this.df.options = ''
			this.set_description(wn._("Please attach a file first."))
			
		}
	}
	this.refresh();
}

function TimeField() { } TimeField.prototype = new DataField();

function import_timepicker() {
	wn.require("lib/js/lib/jquery/jquery.ui.slider.min.js");
	wn.require("lib/js/lib/jquery/jquery.ui.sliderAccess.js");
	wn.require("lib/js/lib/jquery/jquery.ui.timepicker-addon.css");
	wn.require("lib/js/lib/jquery/jquery.ui.timepicker-addon.js");
}

TimeField.prototype.make_input = function() { 
	import_timepicker();
	var me = this;
	this.input = $('<input type="text">')
		.appendTo(this.input_area)
		.timepicker({
			timeFormat: 'hh:mm:ss',
		}).get(0);
	
	this.input.set_input = function(v) {
		$(me.input).val(v);
	};
	
	this.input.onchange = function() {
		if(!this.not_in_form)
			me.set(me.input.value);
		me.run_trigger();
	};
}

function DateTimeField() { } DateTimeField.prototype = new DateField();

DateTimeField.prototype.make_input = function() {
	import_timepicker();
	var me = this;

	args = get_datepicker_options();
	args.timeFormat = "hh:mm:ss";

	this.input = $('<input type="text" data-fieldtype="Datetime">')
		.appendTo(this.input_area)
		.datetimepicker(args).get(0);
		
	this.setup_input();
}

var tmpid = 0;

_f.ButtonField = function() { };
_f.ButtonField.prototype = new Field();
_f.ButtonField.prototype.with_label = 0;
_f.ButtonField.prototype.make_input = function() { var me = this;

	// make a button area for one button
	if(!this.button_area) 
		this.button_area = $a(this.input_area, 'div','',{
				marginBottom:'4px'});
	
	// make the input
	this.input = $btn(this.button_area, 
		me.df.label, null, 
		{fontWeight:'bold'}, null, 1)

	$(this.input).click(function() {
		if(me.not_in_form) return;
		
		if(cur_frm.cscript[me.df.fieldname] && (!me.in_filter)) {
			cur_frm.runclientscript(me.df.fieldname, me.doctype, me.docname);
		} else {
			cur_frm.runscript(me.df.options, me);
		}
	});
}

_f.ButtonField.prototype.hide = function() { 
	$dh(this.wrapper);
};

_f.ButtonField.prototype.show = function() { 
	$ds(this.wrapper);
};


_f.ButtonField.prototype.set = function(v) { }; // No Setter
_f.ButtonField.prototype.set_disp = function(val) {  } // No Disp on readonly

>>>>>>> 53c720a9
function make_field(docfield, doctype, parent, frm, in_grid, hide_label) { // Factory
	
	if(["Data", "Int", "Float", "Currency", "HTML", "Date", "Time", "DateTime",
		"Text", "Small Text", "Long Text", "Check", "Button", "Select",
		"Password", "Read Only"].indexOf(docfield.fieldtype)!=-1) {
		return new wn.ui.form.make_control({
			df: docfield,
			doctype: doctype,
			parent: parent,
			hide_label: hide_label,
			frm: frm
		});
	}

	switch(docfield.fieldtype.toLowerCase()) {
		
		// general fields
		case 'percent':var f = new PercentField(); break;
		case 'link':var f = new LinkField(); break;
		
		// form fields
		case 'code':var f = new _f.CodeField(); break;
		case 'text editor':var f = new _f.CodeField(); break;
		case 'table':var f = new _f.TableField(); break;
		case 'image':var f= new _f.ImageField(); break;
	}
	
	if(!f) console.log(docfield.fieldtype)

	f.parent 	= parent;
	f.doctype 	= doctype;
	f.df 		= docfield;
	f.perm 		= frm ? frm.perm : [[1,1,1]];
	if(_f)
		f.col_break_width = _f.cur_col_break_width;

	if(in_grid) {
		f.in_grid = true;
		f.with_label = 0;
	}
	if(hide_label) {
		f.with_label = 0;
	}
	if(frm) {
		f.frm = frm;
		if(parent)
			f.layout_cell = parent.parentNode;
	}
	if(f.init) f.init();
	f.make_body();
	return f;
}
<|MERGE_RESOLUTION|>--- conflicted
+++ resolved
@@ -631,343 +631,6 @@
 }
 
 
-<<<<<<< HEAD
-
-var tmpid = 0;
-
-=======
-CurrencyField.prototype.get_field_currency = function() {
-	var doc = null;
-	if(this.doctype && this.docname && locals[this.doctype])
-		doc = locals[this.doctype][this.docname];
-		
-	return wn.meta.get_field_currency(this.df, doc);
-};
-
-CurrencyField.prototype.get_formatted = function(val) {
-	if(this.not_in_form) 
-		return val;
-		
-	return format_currency(val, this.get_field_currency());
-}
-CurrencyField.prototype.set_disp = function(val) {
-	this.set_disp_html(this.get_formatted(val));
-}
-
-function CheckField() { } CheckField.prototype = new Field();
-CheckField.prototype.validate = function(v) {
-	return cint(v);
-}; 
-CheckField.prototype.onmake = function() {
-	this.checkimg = $("<i class='icon-check'></i>").appendTo(this.disp_area);
-}
-
-CheckField.prototype.make_input = function() { var me = this;
-	this.input = $("<input type='checkbox'>")
-		.appendTo(this.input_area)
-		.css({"border":"0px", "margin-top":"-2px", "width": "16px"}).get(0);
-	
-	$(this.input).change(function() {
-		me.set(this.checked ? 1 : 0);
-		me.run_trigger();
-	})
-	
-	this.input.set_input = function(v) {
-		me.input.checked = cint(v) ? true : false;
-	}
-
-	this.get_value= function() {
-		return this.input.checked ? 1 : 0;
-	}
-
-}
-CheckField.prototype.set_disp = function(val) {
-	this.checkimg.toggle(cint(val) ? true : false);
-}
-
-
-function TextField() { } TextField.prototype = new Field();
-TextField.prototype.set_disp = function(val) { 
-	this.disp_area.innerHTML = replace_newlines(val);
-}
-TextField.prototype.make_input = function() {
-	var me = this; 
-	
-	if(this.in_grid)
-		return; // do nothing, text dialog will take over
-	
-	this.input = $a(this.input_area, 'textarea');
-
-	if(this.df.fieldtype=='Small Text') {
-		$(this.input).css({height: "80px"});
-	} else if(this.df.width) {
-		$(this.input).css({height: cint(this.df.width) + "px"});
-	} else {
-		$(this.input).css({height: "160px"});
-	}
-	this.input.set_input = function(v) {
-		me.input.value = (v==null ? "" : v);
-	}
-	this.input.onchange = function() {
-		me.set(me.input.value); 
-		me.run_trigger();
-	}
-	this.get_value= function() {
-		return this.input.value;
-	}
-}
-
-// text dialog
-var text_dialog;
-function make_text_dialog() {
-	var d = new Dialog(520,410,'Edit Text');
-	d.make_body([
-		['Text', 'Enter Text'],
-		['HTML', 'Description'],
-		['Button', 'Update']
-	]);
-	d.widgets['Update'].onclick = function() {
-		var t = this.dialog;
-		t.field.set(t.widgets['Enter Text'].value);
-		t.hide();
-	}
-	d.onshow = function() {
-		this.widgets['Enter Text'].style.height = '300px';
-		var v = _f.get_value(this.field.doctype,this.field.docname,this.field.df.fieldname);
-		this.widgets['Enter Text'].value = v==null?'':v;
-		this.widgets['Enter Text'].focus();
-		this.widgets['Description'].innerHTML = ''
-		if(this.field.df.description)
-			$a(this.widgets['Description'], 'div', 'help small', '', this.field.df.description);
-	}
-	d.onhide = function() {
-		if(_f.cur_grid_cell)
-			_f.cur_grid_cell.grid.cell_deselect();
-	}
-	text_dialog = d;
-}
-
-TextField.prototype.table_refresh = function() {
-	if(!this.text_dialog)
-		make_text_dialog();
-	text_dialog.set_title(wn._('Enter text for')+': "'+ wn._(this.df.label) +'"'); 
-	text_dialog.field = this;
-	text_dialog.show();
-}
-
-
-// Select
-// ======================================================================================
-
-function SelectField() { } SelectField.prototype = new Field();
-SelectField.prototype.make_input = function() { 
-	var me = this;
-	var opt=[];
-	
-	if(this.in_filter && (!this.df.single_select)) {
-		// multiple select
-		this.input = $a(this.input_area, 'select');
-		this.input.multiple = true;
-		this.input.style.height = '4em';
-		this.input.lab = $a(this.input_area, 'div', {fontSize:'9px',color:'#999'});
-		this.input.lab.innerHTML = '(Use Ctrl+Click to select multiple or de-select)'
-	} else {
-
-		// Single select
-		this.input = $a(this.input_area, 'select');
-		
-		this.input.onchange = function() {
-			if(me.validate)
-				me.validate();
-			me.set(sel_val(this));
-			me.run_trigger();
-		}
-		
-		if(this.df.options == 'attach_files:') {
-			this.attach_files = true;
-			$(this.input).css({"width": "70%"});
-			$("<button class='btn' title='Add attachment'\
-				style='margin-bottom: 9px; \
-				padding-left: 6px; padding-right: 6px; margin-left: 6px;'>\
-				<i class='icon-plus'></i></button>")
-				.click(function() {
-					cur_frm.attachments.new_attachment();
-				})
-				.appendTo(this.input_area);
-		}
-	}
-
-	// set as single (to be called from report builder)
-	this.set_as_single = function() {
-		var i = this.input;
-		i.multiple = false;
-		i.style.height = null;
-		if(i.lab)$dh(i.lab)
-	}
-	
-	// refresh options list
-	this.refresh_options = function(options) {
-		if(options)
-			me.df.options = options;
-
-		if(this.attach_files)
-			this.set_attach_options();
-		
-		if(typeof me.df.options=="object")
-			me.options_list = me.df.options || [""];
-		else
-			me.options_list = me.df.options?me.df.options.split('\n'):[''];
-
-		// add options
-		if(me.in_filter && me.options_list[0]!='') {
-			me.options_list = add_lists([''], me.options_list);
-		}
-		
-		$(this.input).empty().add_options(me.options_list);
-	}
-	
-	// refresh options
-	this.onrefresh = function() {
-		this.refresh_options();
-
-		if(this.not_in_form) {
-			this.input.value = '';
-			return;
-		}
-		
-		if(_f.get_value)
-			var v = _f.get_value(this.doctype,this.docname,this.df.fieldname);
-		else {
-			if(this.options_list && this.options_list.length)
-				var v = this.options_list[0];
-			else
-				var v = null;
-		}
-		
-		this.input.set_input(v);
-	}
-	
-	var _set_value = function(value) {
-		// use option's value if dict, else use string for comparison and setting
-		for(var i in (me.options_list || [""])) {
-			var option = me.options_list[i];
-			if($.isPlainObject(option)){
-				option = option.value;
-			}
-			if(option === value) {
-				me.input.value = value;
-				break;
-			}
-		}
-	}
-	
-	this.input.set_input=function(v) {
-		if(!v) {
-			if(!me.input.multiple) {
-				if(me.docname) { // if called from onload without docname being set on fields
-					_set_value(v);
-					me.set(me.get_value());
-				}
-			}
-		} else {
-			if(me.options_list) {
-				if(me.input.multiple) {
-					for(var i=0; i<me.input.options.length; i++) {
-						me.input.options[i].selected = 0;
-						if(me.input.options[i].value && inList(typeof(v)=='string'?v.split(","):v, me.input.options[i].value))
-							me.input.options[i].selected = 1;
-					}
-				} else {
-					_set_value(v);
-				}
-			}
-		}
-	}
-	this.get_value= function() {
-		if(me.input.multiple) {
-			var l = [];
-			for(var i=0;i<me.input.options.length; i++ ) {
-				if(me.input.options[i].selected)l[l.length] = me.input.options[i].value;
-			}
-			return l;
-		} else {
-			if(me.input.options) {
-				var val = sel_val(me.input);
-				if(!val && !me.input.selectedIndex)
-					val = me.input.options[0].value;
-				return val;
-			}
-			return me.input.value;
-		}
-	}
-	
-	this.set_attach_options = function() {
-		if(!cur_frm) return;
-		var fl = cur_frm.doc.file_list;
-		if(fl) {
-			fl = JSON.parse(fl);
-			this.df.options = '';
-
-			for(var fname in fl) {
-				if(fname.substr(0,4)!="http")
-					fname = "files/" + fname;
-				this.df.options += '\n' + fname;
-			}
-
-			this.set_description("");
-		} else {
-			this.df.options = ''
-			this.set_description(wn._("Please attach a file first."))
-			
-		}
-	}
-	this.refresh();
-}
-
-function TimeField() { } TimeField.prototype = new DataField();
-
-function import_timepicker() {
-	wn.require("lib/js/lib/jquery/jquery.ui.slider.min.js");
-	wn.require("lib/js/lib/jquery/jquery.ui.sliderAccess.js");
-	wn.require("lib/js/lib/jquery/jquery.ui.timepicker-addon.css");
-	wn.require("lib/js/lib/jquery/jquery.ui.timepicker-addon.js");
-}
-
-TimeField.prototype.make_input = function() { 
-	import_timepicker();
-	var me = this;
-	this.input = $('<input type="text">')
-		.appendTo(this.input_area)
-		.timepicker({
-			timeFormat: 'hh:mm:ss',
-		}).get(0);
-	
-	this.input.set_input = function(v) {
-		$(me.input).val(v);
-	};
-	
-	this.input.onchange = function() {
-		if(!this.not_in_form)
-			me.set(me.input.value);
-		me.run_trigger();
-	};
-}
-
-function DateTimeField() { } DateTimeField.prototype = new DateField();
-
-DateTimeField.prototype.make_input = function() {
-	import_timepicker();
-	var me = this;
-
-	args = get_datepicker_options();
-	args.timeFormat = "hh:mm:ss";
-
-	this.input = $('<input type="text" data-fieldtype="Datetime">')
-		.appendTo(this.input_area)
-		.datetimepicker(args).get(0);
-		
-	this.setup_input();
-}
 
 var tmpid = 0;
 
@@ -1009,7 +672,6 @@
 _f.ButtonField.prototype.set = function(v) { }; // No Setter
 _f.ButtonField.prototype.set_disp = function(val) {  } // No Disp on readonly
 
->>>>>>> 53c720a9
 function make_field(docfield, doctype, parent, frm, in_grid, hide_label) { // Factory
 	
 	if(["Data", "Int", "Float", "Currency", "HTML", "Date", "Time", "DateTime",
