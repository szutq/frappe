--- conflicted
+++ resolved
@@ -116,15 +116,9 @@
   "name": "\u067e\u0627\u0631\u0633\u06cc"
  }, 
  {
-<<<<<<< HEAD
-  "code": "fi",
-  "name": "Suomi"
- },
-=======
   "code": "fi", 
   "name": "Suomi"
  }, 
->>>>>>> 6651726b
  {
   "code": "fr", 
   "name": "Fran\u00e7ais"
