--- conflicted
+++ resolved
@@ -19,39 +19,9 @@
 
 local_manager = LocalManager([webnotes.local])
 
-class MyResponse(Response):
-	def set_cookie(self, *args, **kwargs):
-		print args, kwargs
-		super(Response, self).set_cookie(*args, **kwargs)
-
 @Request.application
 def application(request):
 	webnotes.local.request = request
-<<<<<<< HEAD
-
-	try:
-		webnotes.init(site=request.host)
-
-		webnotes.local.form_dict = webnotes._dict({ k:v[0] if isinstance(v, (list, tuple)) else v \
-			for k, v in (request.form or request.args).iteritems() })
-
-		webnotes.local._response = Response()
-
-		try:
-			webnotes.http_request = webnotes.auth.HTTPRequest()
-		except webnotes.AuthenticationError, e:
-			pass
-
-		if webnotes.form_dict.cmd:
-			webnotes.handler.handle()
-		else:
-			webnotes.webutils.render(webnotes.request.path[1:])
-
-		return webnotes._response
-
-	except HTTPException as e:
-		return e
-=======
 	
 	webnotes.init(site=request.host)
 
@@ -71,7 +41,6 @@
 		webnotes.webutils.render(webnotes.request.path[1:])
 		
 	return webnotes._response
->>>>>>> d2f28555
 
 application = local_manager.make_middleware(application)
 
