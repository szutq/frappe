--- conflicted
+++ resolved
@@ -82,12 +82,8 @@
 			"lib/css/ui/common.css",
 			"lib/css/ui/list.css",
 			"lib/css/ui/views.css",
-<<<<<<< HEAD
-			"lib/css/ui/fonts.css"
-=======
 			"lib/css/ui/fonts.css",
 			"lib/js/lib/Aristo/aristo.selected.css",
->>>>>>> 084b03af
 		]
 	},
 
@@ -137,10 +133,7 @@
 			"lib/js/wn/ui/button.js",
 			"lib/js/wn/ui/search.js",
 			"lib/js/wn/ui/tree.js",
-<<<<<<< HEAD
-=======
 			"lib/js/wn/upload.js",
->>>>>>> 084b03af
 			"lib/js/wn/misc/about.js",
 			"lib/js/wn/views/doclistview.js",
 			"lib/js/wn/views/formview.js",
